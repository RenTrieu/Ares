[package]
name = "ciphey"
repository = "https://github.com/bee-san/ciphey"
version = "0.12.0"
edition = "2021"
description = "Automated decoding tool, Ciphey but in Rust"
license = "MIT"

# See more keys and their definitions at https://doc.rust-lang.org/cargo/reference/manifest.html

[lib]
name = "ciphey"
path = "src/lib.rs"
bench = false

[[bin]]
name = "ciphey"
path = "src/main.rs"
bench = false

# Please keep this list in alphabetical order
[dependencies]
ansi_term = "0.12.1"
<<<<<<< HEAD
chrono = "0.4.40"
cipher_identifier = "0.2.0"
clap = {version = "4.5.32", features = ["derive"]}
colored = "3.0.0"
=======
clap = {version = "4.5.34", features = ["derive"]}
>>>>>>> 1b09f5cb
crossbeam = "0.8"
dirs = "6.0.0"
env_logger = "0.11.7"
gibberish-or-not = "5.0.7"
human-panic = "2.0.2"
include_dir = "0.7.3"
lazy-regex = "3.0.1"
lazy_static = "1.4.0"
lemmeknow = "0.8.0"
log = "0.4"
memmap2 = "0.9.0"
num = "0.4"
once_cell = "1.21.3"
proc-macro2 = "1.0.94" # Required due to https://github.com/rust-lang/rust/issues/113152
rayon = "1.7.0"
regex = "1.9.1"
rpassword = "7.3.1"
rusqlite = { version = "0.29", features = ["bundled"] }
serde = { version = "1.0.197", features = ["derive"] }
serde_derive = "1.0.197"
serde_json = "1.0"
serial_test = "3.2.0"
text_io = "0.1.13"
toml = "0.8.10"
rand = "0.9.0"  # For generating random values

# Dependencies used for decoding
base64 = "0.22.1"
base65536 = "1.0.1"
base91 = "0.1.0"
bs58 = "0.5.0"
data-encoding = "2.4.0"
urlencoding = "2.1.3"
z85 = "3.0.5"
brainfuck-exe = { version = "0.2.4", default-features = false }
dashmap = "6.1.0"

# Dev dependencies
[dev-dependencies]
cargo-nextest = "0.9.93"
criterion = "0.5.1"

[profile.release]
lto = "fat"
panic = "abort"
strip = "symbols"
codegen-units = 1

# The profile that 'cargo dist' will build with
[profile.dist]
inherits = "release"

[[bench]]
name = "benchmark_crackers"
harness = false

[[bench]]
name = "benchmark_decoders"
harness = false

[[bench]]
name = "benchmark_whole_program"
harness = false

# Config for 'cargo dist'
[workspace.metadata.dist]
# The preferred cargo-dist version to use in CI (Cargo.toml SemVer syntax)
cargo-dist-version = "0.1.0"
# CI backends to support (see 'cargo dist generate-ci')
ci = ["github"]
# The installers to generate for each app
installers = []
# Target platforms to build apps for (Rust target-triple syntax)
targets = ["x86_64-unknown-linux-gnu", "x86_64-apple-darwin", "x86_64-pc-windows-msvc", "aarch64-apple-darwin"]<|MERGE_RESOLUTION|>--- conflicted
+++ resolved
@@ -21,14 +21,10 @@
 # Please keep this list in alphabetical order
 [dependencies]
 ansi_term = "0.12.1"
-<<<<<<< HEAD
 chrono = "0.4.40"
 cipher_identifier = "0.2.0"
-clap = {version = "4.5.32", features = ["derive"]}
+clap = {version = "4.5.34", features = ["derive"]}
 colored = "3.0.0"
-=======
-clap = {version = "4.5.34", features = ["derive"]}
->>>>>>> 1b09f5cb
 crossbeam = "0.8"
 dirs = "6.0.0"
 env_logger = "0.11.7"
