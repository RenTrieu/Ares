[package]
name = "ciphey"
repository = "https://github.com/bee-san/ciphey"
version = "0.12.0"
edition = "2021"
description = "Automated decoding tool, Ciphey but in Rust"
license = "MIT"

# See more keys and their definitions at https://doc.rust-lang.org/cargo/reference/manifest.html

[lib]
name = "ciphey"
path = "src/lib.rs"
bench = false

[[bin]]
name = "ciphey"
path = "src/main.rs"
bench = false

# Please keep this list in alphabetical order
[dependencies]
ansi_term = "0.12.1"
<<<<<<< HEAD
chrono = "0.4.40"
cipher_identifier = "0.2.0"
clap = {version = "4.5.34", features = ["derive"]}
colored = "3.0.0"
crossbeam = "0.8"
dirs = "6.0.0"
env_logger = "0.11.7"
gibberish-or-not = "5.0.7"
human-panic = "2.0.2"
=======
clap = {version = "4.5.35", features = ["derive"]}
crossbeam = "0.8"
dirs = "6.0.0"
env_logger = "0.11.8"
>>>>>>> a8bb03b9
include_dir = "0.7.3"
lazy-regex = "3.0.1"
lazy_static = "1.4.0"
lemmeknow = "0.8.0"
log = "0.4"
memmap2 = "0.9.0"
num = "0.4"
once_cell = "1.21.3"
proc-macro2 = "1.0.94" # Required due to https://github.com/rust-lang/rust/issues/113152
rayon = "1.7.0"
regex = "1.9.1"
rpassword = "7.3.1"
rusqlite = { version = "0.29", features = ["bundled"] }
serde = { version = "1.0.197", features = ["derive"] }
serde_derive = "1.0.197"
serde_json = "1.0"
serial_test = "3.2.0"
text_io = "0.1.13"
toml = "0.8.10"
rand = "0.9.0"  # For generating random values

# Dependencies used for decoding
base64 = "0.22.1"
base65536 = "1.0.1"
base91 = "0.1.0"
bs58 = "0.5.0"
data-encoding = "2.4.0"
urlencoding = "2.1.3"
z85 = "3.0.5"
brainfuck-exe = { version = "0.2.4", default-features = false }
dashmap = "6.1.0"

# Dev dependencies
[dev-dependencies]
cargo-nextest = "0.9.93"
criterion = "0.5.1"

[profile.release]
lto = "fat"
panic = "abort"
strip = "symbols"
codegen-units = 1

# The profile that 'cargo dist' will build with
[profile.dist]
inherits = "release"

[[bench]]
name = "benchmark_crackers"
harness = false

[[bench]]
name = "benchmark_decoders"
harness = false

[[bench]]
name = "benchmark_whole_program"
harness = false

# Config for 'cargo dist'
[workspace.metadata.dist]
# The preferred cargo-dist version to use in CI (Cargo.toml SemVer syntax)
cargo-dist-version = "0.1.0"
# CI backends to support (see 'cargo dist generate-ci')
ci = ["github"]
# The installers to generate for each app
installers = []
# Target platforms to build apps for (Rust target-triple syntax)
targets = ["x86_64-unknown-linux-gnu", "x86_64-apple-darwin", "x86_64-pc-windows-msvc", "aarch64-apple-darwin"]<|MERGE_RESOLUTION|>--- conflicted
+++ resolved
@@ -21,22 +21,15 @@
 # Please keep this list in alphabetical order
 [dependencies]
 ansi_term = "0.12.1"
-<<<<<<< HEAD
 chrono = "0.4.40"
 cipher_identifier = "0.2.0"
-clap = {version = "4.5.34", features = ["derive"]}
+clap = {version = "4.5.35", features = ["derive"]}
 colored = "3.0.0"
 crossbeam = "0.8"
 dirs = "6.0.0"
-env_logger = "0.11.7"
+env_logger = "0.11.8"
 gibberish-or-not = "5.0.7"
 human-panic = "2.0.2"
-=======
-clap = {version = "4.5.35", features = ["derive"]}
-crossbeam = "0.8"
-dirs = "6.0.0"
-env_logger = "0.11.8"
->>>>>>> a8bb03b9
 include_dir = "0.7.3"
 lazy-regex = "3.0.1"
 lazy_static = "1.4.0"
