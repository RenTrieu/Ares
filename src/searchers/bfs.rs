use crate::filtration_system::MyResults;
use crate::{cli_pretty_printing::decoded_how_many_times};
use crossbeam::channel::Sender;

use log::{trace};
use std::collections::HashSet;
use std::sync::atomic::AtomicBool;
use std::sync::Arc;

use crate::{DecoderResult};

/// Breadth first search is our search algorithm
/// https://en.wikipedia.org/wiki/Breadth-first_search
pub fn bfs(input: String, result_sender: Sender<DecoderResult>, stop: Arc<AtomicBool>) {
    let initial = DecoderResult {
        text: vec![input],
        path: vec![],
    };
    let mut seen_strings = HashSet::new();
    // all strings to search through
    let mut current_strings = vec![initial];

    let mut curr_depth: u32 = 1; // as we have input string, so we start from 1

    // loop through all of the strings in the vec
    while !current_strings.is_empty() && !stop.load(std::sync::atomic::Ordering::Relaxed) {
        trace!("Number of potential decodings: {}", current_strings.len());
        trace!("Current depth is {:?}", curr_depth);

        let mut new_strings: Vec<DecoderResult> = vec![];

        current_strings.into_iter().try_for_each(|current_string| {
            let res = super::perform_decoding(&current_string);

            match res {
                // if it's Break variant, we have cracked the text successfully
                // so just stop processing further.
                MyResults::Break(res) => {
                    let mut decoders_used = current_string.path;
                    let text = res.unencrypted_text.clone().unwrap_or_default();
                    decoders_used.push(res);
                    let result_text = DecoderResult {
                        text,
                        path: decoders_used,
                    };

                    decoded_how_many_times(curr_depth);
                    result_sender
                        .send(result_text)
                        .expect("Succesfully send the result");

                    // stop further iterations
                    stop.store(true, std::sync::atomic::Ordering::Relaxed);
                    None // short-circuits the iterator
                }
                MyResults::Continue(results_vec) => {
                    new_strings.extend(results_vec.into_iter().flat_map(|mut r| {
                        let mut decoders_used = current_string.path.clone();
                        // text is a vector of strings
                        let mut text = r.unencrypted_text.take().unwrap_or_default();

                        text.retain(|s| {
                            !check_if_string_cant_be_decoded(s) && seen_strings.insert(s.clone())
                        });

                        if text.is_empty() {
                            return None;
                        }

                        decoders_used.push(r);
                        Some(DecoderResult {
                            // and this is a vector of strings
                            // TODO we should probably loop through all `text` and create Text structs for each one
                            // and append those structs
                            // I think we should keep text as a single string
                            // and just create more of them....
                            text,
                            path: decoders_used.to_vec(),
                        })
                    }));
                    Some(()) // indicate we want to continue processing
                }
            }
        });

<<<<<<< HEAD
        let mut new_strings_to_be_added = Vec::new();
        for text_struct in new_strings {
            for decoded_text in text_struct.text {
                if check_if_string_cant_be_decoded(&decoded_text) {
                    continue;
                }
                new_strings_to_be_added.push(DecoderResult {
                    text: vec![decoded_text],
                    // quick hack
                    path: text_struct.path.clone(),
                })
            }
        }
        current_strings = new_strings_to_be_added;
        curr_depth += 1;

=======
        current_strings = new_strings;
        curr_depth += 1;

        // we don't need select! here, we could use try_recv()
        select! {
            recv(result_recv) -> exit_result => {
                // if we find an element that matches our exit condition, return it!
                // technically this won't check if the initial string matches our exit condition
                // but this is a demo and i'll be lazy :P
                let exit_result = exit_result.ok(); // convert Result to Some
                if exit_result.is_some() {
                    decoded_how_many_times(curr_depth);
                    debug!("Found exit result: {:?}", exit_result);
                    return exit_result;
                }
            },
            recv(timer) -> _ => {
                decoded_how_many_times(curr_depth);
                debug!("Ares has failed to decode");
                return None;
            },
            default => continue,
        };

>>>>>>> 6329b3d0
        trace!("Refreshed the vector, {:?}", current_strings);
    }
}

/// If this returns False it will not attempt to decode that string
fn check_if_string_cant_be_decoded(text: &str) -> bool {
    text.len() <= 2
}

#[cfg(test)]
mod tests {
    use super::*;

    #[test]
    fn bfs_succeeds() {
        // this will work after english checker can identify "CANARY: hello"
        let result = bfs("b2xsZWg=");
        assert!(result.is_some());
        let txt = result.unwrap().text;
        assert!(txt[0] == "hello");
    }

    // Vector storing the strings to perform decoding in next iteraion
    // had strings only from result of last decoding it performed.
    // This was due to reassignment in try_for_each block
    // which lead to unintended behaviour.
    // We want strings from all results, so to fix it,
    // we call .extend() to extend the vector.
    // Link to forum https://discord.com/channels/754001738184392704/1002135076034859068
    // This also tests the bug whereby each iteration of caesar was not passed to the next decoder
    // So in Ciphey only Rot1(X) was passed to base64, not Rot13(X)
    #[test]
    fn non_deterministic_like_behaviour_regression_test() {
        // Caesar Cipher (Rot13) -> Base64
        let result = bfs("MTkyLjE2OC4wLjE=");
        assert!(result.is_some());
        assert_eq!(result.unwrap().text[0], "192.168.0.1");
    }

    #[test]
    fn string_size_checker_returns_bad_if_string_cant_be_decoded() {
        // Should return true because it cant decode it
        let text = "12";
        assert!(check_if_string_cant_be_decoded(text));
    }

    #[test]
    fn string_size_checker_returns_ok_if_string_can_be_decoded() {
        // Should return true because it cant decode it
        let text = "123";
        assert!(!check_if_string_cant_be_decoded(text));
    }
}<|MERGE_RESOLUTION|>--- conflicted
+++ resolved
@@ -83,49 +83,9 @@
             }
         });
 
-<<<<<<< HEAD
-        let mut new_strings_to_be_added = Vec::new();
-        for text_struct in new_strings {
-            for decoded_text in text_struct.text {
-                if check_if_string_cant_be_decoded(&decoded_text) {
-                    continue;
-                }
-                new_strings_to_be_added.push(DecoderResult {
-                    text: vec![decoded_text],
-                    // quick hack
-                    path: text_struct.path.clone(),
-                })
-            }
-        }
-        current_strings = new_strings_to_be_added;
-        curr_depth += 1;
-
-=======
         current_strings = new_strings;
         curr_depth += 1;
 
-        // we don't need select! here, we could use try_recv()
-        select! {
-            recv(result_recv) -> exit_result => {
-                // if we find an element that matches our exit condition, return it!
-                // technically this won't check if the initial string matches our exit condition
-                // but this is a demo and i'll be lazy :P
-                let exit_result = exit_result.ok(); // convert Result to Some
-                if exit_result.is_some() {
-                    decoded_how_many_times(curr_depth);
-                    debug!("Found exit result: {:?}", exit_result);
-                    return exit_result;
-                }
-            },
-            recv(timer) -> _ => {
-                decoded_how_many_times(curr_depth);
-                debug!("Ares has failed to decode");
-                return None;
-            },
-            default => continue,
-        };
-
->>>>>>> 6329b3d0
         trace!("Refreshed the vector, {:?}", current_strings);
     }
 }
