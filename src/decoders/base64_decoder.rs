--- conflicted
+++ resolved
@@ -1,145 +1,116 @@
-///! Decode a base64 string
-///! Performs error handling and returns a string
-///! Call base64_decoder.crack to use. It returns option<String> and check with
-///! `result.is_some()` to see if it returned okay.
-/// 
-/// Ideally the struct object would contain
-/// * Tags
-/// * Name
-/// * Expected run time
-/// * Likelyhood (how likely we are to see this, taken from the API)
-/// * Popularity rating
-/// 
-
-use log::{trace};
-<<<<<<< HEAD
-use crate::decoders::interface::Crack;
-=======
-// use crate::decoders;
->>>>>>> 8f13ff83
-
-pub struct Base64Decoder {
-    name: String,
-    description: String,
-    link: String,
-    tags: Vec<String>,
-    /// We get expectedRuntime this by bench marking the code
-    expected_runtime: f32,
-    /// We get popularity by eye-balling it or using the API's data
-    popularity: f32,
-    /// Expected success is calculated during cracking
-    /// Generally this can be ignored and set to 1.0
-    expected_success: f32,
-    /// failure_runtime is the absolute worst case
-    /// Expected is how long we expect, if it fails completely
-    /// This is how long it'll take to fail.
-    failure_runtime: f32,
-    // normalised_entropy is the range of entropy for this
-    // So base64's normalised entropy might be between 2.5 and 3
-    // This allows us to decide whether it's worth decoding
-    // If current text has entropy 9, it's unlikey to be base64
-    normalised_entropy: Vec<f32>,
-}
-
-<<<<<<< HEAD
-impl Base64Decoder {
-    pub fn new() -> Self {
-        Self {
-            name: "base64".to_string(), // TODO clean this up
-            description: "Base64 decoding schema".to_string(),
-            link: "https://en.wikipedia.org/wiki/Base64".to_string(),
-            tags: vec!["base64".to_string(), "decoder".to_string(), "baser".to_string()], // TODO clean this up
-            expected_runtime: 0.01,
-            expected_success: 1.0,
-            failure_runtime: 0.01,
-            normalised_entropy: vec![1.0, 10.0],
-            popularity: 1.1,
-        }
-    }
-
-    fn decode_base64_no_error_handling(text: &str) -> Result<String, base64::DecodeError> {
-        // Runs the code to decode base64
-        // Doesn't perform error handling, call from_base64
-        let bytes = base64::decode(text)?;
-        let ascii_string = String::from_utf8(bytes).unwrap();
-        Ok(ascii_string)
-    }
-
-    pub fn Crack(&self, text: &str) -> Option<String> {
-        trace!("Trying Base64 with text {:?}", text);
-        let result = Base64Decoder::decode_base64_no_error_handling(text);
-        match result {
-            Ok(x) => Some(x),
-            Err(_) => {
-                trace!("Failed to decode base64.");
-                None
-                }
-            }
-        }
-=======
-/// Decode a base64 string and handles the error
-/// you want to call this
-/// ```
-/// decode_base64("YWJjMTIzIT8kKiYoKSctPUB+").unwrap();
-/// ```
-/// This returns an Option<string>, the option will either be None or some
-/// Use `result.is_some()` to check if it returned okay
-/// The value passed to the function `decode_base64` has to be a reference to a string
-pub fn decode_base64(text: &str) -> Option<String> {
-    trace!("Trying Base64 with text {:?}", text);
-    let result = decode_base64_no_error_handling(text);
-    match result {
-        Ok(x) => Some(x),
-        Err(_) => {
-            trace!("Failed to decode base64.");
-            None
-        }
-    }
->>>>>>> 8f13ff83
-}
-
-#[cfg(test)]
-mod tests {
-<<<<<<< HEAD
-    use crate::decoders::base64_decoder::{Base64Decoder};
-=======
-    use crate::decoders::base64_decoder::decode_base64;
->>>>>>> 8f13ff83
-
-    #[test]
-    fn it_works() {
-        let base64_decoder = Base64Decoder::new();
-        let _result = base64_decoder.Crack("aGVsbG8gd29ybGQ=").unwrap();
-        assert_eq!(2 + 2, 4);
-    }
-
-    #[test]
-    fn successful_decoding(){
-        let base64_decoder = Base64Decoder::new();
-        let result = base64_decoder.Crack("aGVsbG8gd29ybGQ=").unwrap();
-        assert_eq!(result, "hello world");
-    }
-
-    #[test]
-    fn base64_decode_empty_string(){
-        let base64_decoder = Base64Decoder::new();
-        let result = base64_decoder.Crack("").unwrap();
-        assert_eq!(result, "");
-    }
-
-    #[test]
-    fn base64_decode_handles_panics() {
-        let base64_decoder = Base64Decoder::new();
-        let result = base64_decoder.Crack("hello my name is panicky mc panic face!");
-        if result.is_some() {
-            panic!("Decode_base64 did not return an option with Some<t>.")
-            
-        }
-        else {
-            // If we get here, the test passed
-            // Because the base64_decoder.crack function returned None
-            // as it should do for the input
-            assert_eq!(true, true);
-        }
-    }
+///! Decode a base64 string
+///! Performs error handling and returns a string
+///! Call base64_decoder.crack to use. It returns option<String> and check with
+///! `result.is_some()` to see if it returned okay.
+/// 
+/// Ideally the struct object would contain
+/// * Tags
+/// * Name
+/// * Expected run time
+/// * Likelyhood (how likely we are to see this, taken from the API)
+/// * Popularity rating
+/// 
+
+use log::{trace};
+use crate::decoders::interface::Crack;
+
+pub struct Base64Decoder {
+    name: String,
+    description: String,
+    link: String,
+    tags: Vec<String>,
+    /// We get expectedRuntime this by bench marking the code
+    expected_runtime: f32,
+    /// We get popularity by eye-balling it or using the API's data
+    popularity: f32,
+    /// Expected success is calculated during cracking
+    /// Generally this can be ignored and set to 1.0
+    expected_success: f32,
+    /// failure_runtime is the absolute worst case
+    /// Expected is how long we expect, if it fails completely
+    /// This is how long it'll take to fail.
+    failure_runtime: f32,
+    // normalised_entropy is the range of entropy for this
+    // So base64's normalised entropy might be between 2.5 and 3
+    // This allows us to decide whether it's worth decoding
+    // If current text has entropy 9, it's unlikey to be base64
+    normalised_entropy: Vec<f32>,
+}
+
+impl Base64Decoder {
+    pub fn new() -> Self {
+        Self {
+            name: "base64".to_string(), // TODO clean this up
+            description: "Base64 decoding schema".to_string(),
+            link: "https://en.wikipedia.org/wiki/Base64".to_string(),
+            tags: vec!["base64".to_string(), "decoder".to_string(), "baser".to_string()], // TODO clean this up
+            expected_runtime: 0.01,
+            expected_success: 1.0,
+            failure_runtime: 0.01,
+            normalised_entropy: vec![1.0, 10.0],
+            popularity: 1.1,
+        }
+    }
+
+    fn decode_base64_no_error_handling(text: &str) -> Result<String, base64::DecodeError> {
+        // Runs the code to decode base64
+        // Doesn't perform error handling, call from_base64
+        let bytes = base64::decode(text)?;
+        let ascii_string = String::from_utf8(bytes).unwrap();
+        Ok(ascii_string)
+    }
+
+    pub fn Crack(&self, text: &str) -> Option<String> {
+        trace!("Trying Base64 with text {:?}", text);
+        let result = Base64Decoder::decode_base64_no_error_handling(text);
+        match result {
+            Ok(x) => Some(x),
+            Err(_) => {
+                trace!("Failed to decode base64.");
+                None
+                }
+            }
+        }
+}
+
+#[cfg(test)]
+mod tests {
+    use crate::decoders::base64_decoder::{Base64Decoder};
+
+    #[test]
+    fn it_works() {
+        let base64_decoder = Base64Decoder::new();
+        let _result = base64_decoder.Crack("aGVsbG8gd29ybGQ=").unwrap();
+        assert_eq!(2 + 2, 4);
+    }
+
+    #[test]
+    fn successful_decoding(){
+        let base64_decoder = Base64Decoder::new();
+        let result = base64_decoder.Crack("aGVsbG8gd29ybGQ=").unwrap();
+        assert_eq!(result, "hello world");
+    }
+
+    #[test]
+    fn base64_decode_empty_string(){
+        let base64_decoder = Base64Decoder::new();
+        let result = base64_decoder.Crack("").unwrap();
+        assert_eq!(result, "");
+    }
+
+    #[test]
+    fn base64_decode_handles_panics() {
+        let base64_decoder = Base64Decoder::new();
+        let result = base64_decoder.Crack("hello my name is panicky mc panic face!");
+        if result.is_some() {
+            panic!("Decode_base64 did not return an option with Some<t>.")
+            
+        }
+        else {
+            // If we get here, the test passed
+            // Because the base64_decoder.crack function returned None
+            // as it should do for the input
+            assert_eq!(true, true);
+        }
+    }
 }