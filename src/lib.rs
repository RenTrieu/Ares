//! ciphey is an automatic decoding and cracking tool. https://github.com/bee-san/ciphey
// Warns in case we forget to include documentation
#![warn(
    missing_docs,
    clippy::missing_docs_in_private_items,
    clippy::missing_errors_doc,
    clippy::missing_panics_doc
)]

/// The main crate for the ciphey project.
/// This provides the library API interface for ciphey.
mod api_library_input_struct;
/// Checkers is a module that contains the functions that check if the input is plaintext
pub mod checkers;
/// CLI Arg Parsing library
pub mod cli;
/// CLI Input Parser parses the input from the CLI and returns a struct.
mod cli_input_parser;
/// CLI Pretty Printing module for consistent output formatting
///
/// # Examples
/// ```
/// use ciphey::cli_pretty_printing::{success, warning};
///
/// // Print a success message
/// let success_msg = success("Operation completed successfully");
/// assert!(!success_msg.is_empty());
///
/// // Print a warning message
/// let warning_msg = warning("Please check your input");
/// assert!(!warning_msg.is_empty());
/// ```
pub mod cli_pretty_printing;
/// The Config module enables a configuration module
/// Like a global API to access config details
pub mod config;
/// Decoders are the functions that actually perform the decodings.
pub mod decoders;
/// The filtration system builds what decoders to use at runtime
/// By default it will use them all.
mod filtration_system;
/// The searcher is the thing which searches for the plaintext
/// It is the core of the program.
mod searchers;
/// Storage module for dictionaries and invisible characters
pub mod storage;
/// Timer for internal use
mod timer;

use checkers::{
    athena::Athena,
    checker_result::CheckResult,
    checker_type::{Check, Checker},
    wait_athena::WaitAthena,
};
use log::debug;
use std::time::SystemTime;

use crate::{
    config::{get_config, Config},
    decoders::interface::Decoder,
};

use self::decoders::crack_results::CrackResult;

/// The main function to call which performs the cracking.
/// ```rust
/// use ciphey::perform_cracking;
/// use ciphey::config::Config;
/// let mut config = Config::default();
/// // You can set the config to your liking using the Config struct
/// // Just edit the data like below if you want:
/// config.timeout = 5;
/// config.human_checker_on = false;
/// config.verbose = 0;
/// let result = perform_cracking("VGhlIG1haW4gZnVuY3Rpb24gdG8gY2FsbCB3aGljaCBwZXJmb3JtcyB0aGUgY3JhY2tpbmcu", config);
/// assert!(true);
/// // The result is an Option<DecoderResult> so we need to unwrap it
/// // The DecoderResult contains the text and the path
/// // The path is a vector of CrackResults which contains the decoder used and the keys used
/// // The text is a vector of strings because some decoders return more than 1 text (Caesar)
/// // Becuase the program has returned True, the first result is the plaintext (and it will only have 1 result).
/// // This is some tech debt we need to clean up https://github.com/bee-san/ciphey/issues/130
/// assert!(result.unwrap().text[0] == "The main function to call which performs the cracking.");
/// ```
/// The human checker defaults to off in the config, but it returns the first thing it finds currently.
/// We have an issue for that here https://github.com/bee-san/ciphey/issues/129
/// ```rust
/// use ciphey::perform_cracking;
/// use ciphey::config::Config;
/// let mut config = Config::default();
/// // You can set the config to your liking using the Config struct
/// // Just edit the data like below if you want:
/// config.timeout = 0;
/// let result = perform_cracking("VGhlIG1haW4gZnVuY3Rpb24gdG8gY2FsbCB3aGljaCBwZXJmb3JtcyB0aGUgY3JhY2tpbmcu", config);
/// assert!(true);
/// // If the program times out, or it cannot decode the text it will return None.
/// assert!(result.is_none());
/// ```
pub fn perform_cracking(text: &str, config: Config) -> Option<DecoderResult> {
<<<<<<< HEAD
    let start_time = SystemTime::now();
    config::set_global_config(config);

    /* Initializing database */
    let db_result = storage::database::setup_database();
    match db_result {
        Ok(_) => {
            cli_pretty_printing::success(
                "DEBUG: lib.rs - SQLite database successfully initialized.",
            );
        }
        Err(e) => {
            cli_pretty_printing::warning(&format!(
                "DEBUG: lib.rs - SQLite database failed to initialize. Encountered error: {}",
                e
            ));
        }
    };

=======
    // If top_results is enabled, ensure human_checker_on is disabled
    let mut modified_config = config;
    if modified_config.top_results {
        modified_config.human_checker_on = false;
        // Clear any previous results when starting a new cracking session
        storage::wait_athena_storage::clear_plaintext_results();
    }

    config::set_global_config(modified_config);
>>>>>>> fd192729
    let text = text.to_string();

    let initial_check_for_plaintext = check_if_input_text_is_plaintext(&text);
    if initial_check_for_plaintext.is_identified {
        debug!(
            "The input text provided to the program {} is the plaintext. Returning early.",
            text
        );
        cli_pretty_printing::return_early_because_input_text_is_plaintext();

        let mut crack_result = CrackResult::new(&Decoder::default(), text.to_string());
        crack_result.checker_name = initial_check_for_plaintext.checker_name;

        let output = DecoderResult {
            text: vec![text.clone()],
            path: vec![crack_result],
        };

        let cache_result = success_result_to_cache(&text, start_time, &output);
        match cache_result {
            Ok(_) => (),
            Err(e) => {
                cli_pretty_printing::warning(&format!(
                    "DEBUG: lib.rs - Error inserting decoder result into cache table: {}",
                    e
                ));
            }
        };

        return Some(output);
    }

    // Build a new search tree
    // This starts us with a node with no parents
    // let search_tree = searchers::Tree::new(text.to_string());
    cli_pretty_printing::success(&format!(
        "DEBUG: lib.rs - Calling search_for_plaintext with text: {}",
        text
    ));
    // Perform the search algorithm
    // It will either return a failure or success.
    let result = searchers::search_for_plaintext(text.clone());
    cli_pretty_printing::success(&format!(
        "DEBUG: lib.rs - Result from search_for_plaintext: {:?}",
        result.is_some()
    ));
    if let Some(ref res) = result {
        cli_pretty_printing::success(&format!(
            "DEBUG: lib.rs - Result has {} decoders in path",
            res.path.len()
        ));
    }

    match &result {
        Some(output) => {
            let cache_result = success_result_to_cache(&text, start_time, &output);
            match cache_result {
                Ok(_) => (),
                Err(e) => {
                    cli_pretty_printing::warning(&format!(
                        "DEBUG: lib.rs - Error inserting decoder result into cache table: {}",
                        e
                    ));
                }
            };
        }
        None => {}
    }

    result
}

/// Checks if the given input is plaintext or not
/// Used at the start of the program to not waste CPU cycles
fn check_if_input_text_is_plaintext(text: &str) -> CheckResult {
    let config = get_config();

    if config.top_results {
        let wait_athena_checker = Checker::<WaitAthena>::new();
        wait_athena_checker.check(text)
    } else {
        let athena_checker = Checker::<Athena>::new();
        athena_checker.check(text)
    }
}

/// Stores a successful DecoderResult into the cache table
fn success_result_to_cache(
    text: &String,
    start_time: SystemTime,
    result: &DecoderResult,
) -> Result<usize, rusqlite::Error> {
    let stop_time = SystemTime::now();
    let execution_time_ms: i64;
    match stop_time.duration_since(start_time) {
        Ok(duration) => {
            execution_time_ms = duration.as_millis().try_into().unwrap_or_else(|_| -2);
        }
        Err(_) => {
            cli_pretty_printing::warning(
                "Stop time is less than start time. Clock may have gone backwards.",
            );
            execution_time_ms = -1;
        }
    }
    let cache_entry = storage::database::CacheEntry {
        encoded_text: String::from(text),
        decoded_text: match result.text.last() {
            Some(d_text) => String::from(d_text),
            None => String::new(),
        },
        path: result.path.clone(),
        execution_time_ms,
    };
    storage::database::insert_cache(&cache_entry)
}

/// DecoderResult is the result of decoders
#[derive(Debug, Clone)]
pub struct DecoderResult {
    /// The text we have from the decoder, as a vector
    /// because the decoder might return more than 1 text (caesar)
    pub text: Vec<String>,
    /// The list of decoders we have so far
    /// The CrackResult contains more than just each decoder, such as the keys used
    /// or the checkers used.
    pub path: Vec<CrackResult>,
}

/// Creates a default DecoderResult with Default as the text / path
impl Default for DecoderResult {
    fn default() -> Self {
        DecoderResult {
            text: vec!["Default".to_string()],
            path: vec![CrackResult::new(&Decoder::default(), "Default".to_string())],
        }
    }
}

/// Lets us create a new decoderResult with given text
impl DecoderResult {
    /// It's only used in tests so it thinks its dead code
    fn _new(text: &str) -> Self {
        DecoderResult {
            text: vec![text.to_string()],
            path: vec![CrackResult::new(&Decoder::default(), "Default".to_string())],
        }
    }
}

#[cfg(test)]
#[serial_test::parallel]
mod tests {
    use super::perform_cracking;
    use crate::config::Config;

    #[test]
    fn test_perform_cracking_returns() {
        let config = Config::default();
        perform_cracking("SGVscCBJIG5lZWQgc29tZWJvZHkh", config);
    }

    #[test]
    fn test_perform_cracking_returns_failure() {
        let config = Config::default();
        let result = perform_cracking("", config);
        assert!(result.is_none());
    }

    #[test]
    fn test_perform_cracking_returns_successful_base64_reverse() {
        let config = Config::default();
        let result = perform_cracking("aGVsbG8gdGhlcmUgZ2VuZXJhbA==", config);
        assert!(result.is_some());
        assert!(result.unwrap().text[0] == "hello there general")
    }

    #[test]
    fn test_early_exit_if_input_is_plaintext() {
        let config = Config::default();
        let result = perform_cracking("192.168.0.1", config);
        // Since we are exiting early the path should be of length 1, which is 1 check (the Athena check)
        assert!(result.unwrap().path.len() == 1);
    }

    #[ignore]
    #[test]
    // Previously this would decode to `Fchohs as 13 dzoqsg!` because the English checker wasn't that good
    // This test makes sure we can decode it okay
    // TODO: Skipping this test because the English checker still isn't good.
    fn test_successfully_decode_caesar() {
        let config = Config::default();
        let result = perform_cracking("Ebgngr zr 13 cynprf!", config);
        // We return None since the input is the plaintext
        assert!(result.unwrap().text[0] == "Rotate me 13 places!");
    }

    #[test]
    fn test_successfully_inputted_plaintext() {
        let config = Config::default();
        let result = perform_cracking("Hello, World!", config);
        // We return None since the input is the plaintext
        let res_unwrapped = result.unwrap();
        assert!(&res_unwrapped.text[0] == "Hello, World!");
        // Since our input is the plaintext we did not decode it
        // Therefore we return with the default decoder
        assert!(res_unwrapped.path[0].decoder == "Default decoder");
    }
}<|MERGE_RESOLUTION|>--- conflicted
+++ resolved
@@ -98,18 +98,12 @@
 /// assert!(result.is_none());
 /// ```
 pub fn perform_cracking(text: &str, config: Config) -> Option<DecoderResult> {
-<<<<<<< HEAD
     let start_time = SystemTime::now();
-    config::set_global_config(config);
 
     /* Initializing database */
     let db_result = storage::database::setup_database();
     match db_result {
-        Ok(_) => {
-            cli_pretty_printing::success(
-                "DEBUG: lib.rs - SQLite database successfully initialized.",
-            );
-        }
+        Ok(_) => (),
         Err(e) => {
             cli_pretty_printing::warning(&format!(
                 "DEBUG: lib.rs - SQLite database failed to initialize. Encountered error: {}",
@@ -118,7 +112,6 @@
         }
     };
 
-=======
     // If top_results is enabled, ensure human_checker_on is disabled
     let mut modified_config = config;
     if modified_config.top_results {
@@ -128,7 +121,6 @@
     }
 
     config::set_global_config(modified_config);
->>>>>>> fd192729
     let text = text.to_string();
 
     let initial_check_for_plaintext = check_if_input_text_is_plaintext(&text);
